--- conflicted
+++ resolved
@@ -1,3 +1,4 @@
+# -*- coding: utf-8 -*-
 # Copyright 2016 LasLabs Inc.
 # License AGPL-3.0 or later (http://www.gnu.org/licenses/agpl.html).
 
@@ -69,18 +70,6 @@
         """ It should generate the right options dictionnary """
         # TODO: None here used as report - tests here should be merged
         # with tests in test_printing_printer_tray from when modules merged
-<<<<<<< HEAD
-        self.assertEqual(self.Model.print_options(None, 'raw'), {
-            'raw': 'True',
-        })
-        self.assertEqual(self.Model.print_options(None, 'pdf', 2), {
-            'copies': '2',
-        })
-        self.assertEqual(self.Model.print_options(None, 'raw', 2), {
-            'raw': 'True',
-            'copies': '2',
-        })
-=======
         report = self.env['ir.actions.report'].search([], limit=1)
         self.assertEqual(self.Model.print_options(
             report, doc_format='raw'), {'raw': 'True'}
@@ -94,7 +83,6 @@
         )
         self.assertTrue('InputSlot' in self.Model.print_options(report,
                                                                 tray='Test'))
->>>>>>> b63eef04
 
     @mock.patch('%s.cups' % server_model)
     def test_print_report(self, cups):
@@ -103,12 +91,8 @@
         with mock.patch('%s.mkstemp' % model) as mkstemp:
             mkstemp.return_value = fd, file_name
             printer = self.new_record()
-<<<<<<< HEAD
-            printer.print_document(self.report, b'content to print', 'pdf')
-=======
             printer.print_document(self.report, b'content to print',
                                    doc_format='pdf')
->>>>>>> b63eef04
             cups.Connection().printFile.assert_called_once_with(
                 printer.system_name,
                 file_name,
@@ -125,11 +109,7 @@
             printer = self.new_record()
             with self.assertRaises(UserError):
                 printer.print_document(
-<<<<<<< HEAD
-                    self.report, b'content to print', 'pdf')
-=======
                     self.report, b'content to print', doc_format='pdf')
->>>>>>> b63eef04
 
     @mock.patch('%s.cups' % server_model)
     def test_print_file(self, cups):

# Copyright 2016 LasLabs Inc.
# Copyright 2016 SYLEAM
# License AGPL-3.0 or later (http://www.gnu.org/licenses/agpl.html).

import mock

from odoo.tests.common import TransactionCase


class TestIrActionsReportXml(TransactionCase):

    def setUp(self):
        super(TestIrActionsReportXml, self).setUp()
        self.Model = self.env['ir.actions.report']
        self.vals = {}

        self.report = self.env['ir.actions.report'].search([], limit=1)
        self.server = self.env['printing.server'].create({})

    def new_action(self):
        return self.env['printing.action'].create({
            'name': 'Printing Action',
            'action_type': 'server',
        })

    def new_printing_action(self):
        return self.env['printing.report.xml.action'].create({
            'report_id': self.report.id,
            'user_id': self.env.ref('base.user_demo').id,
            'action': 'server',
        })

    def new_printer(self):
        return self.env['printing.printer'].create({
            'name': 'Printer',
            'server_id': self.server.id,
            'system_name': 'Sys Name',
            'default': True,
            'status': 'unknown',
            'status_message': 'Msg',
            'model': 'res.users',
            'location': 'Location',
            'uri': 'URI',
        })

    def new_tray(self, vals=None, defaults=None):
        values = dict(defaults)
        if vals is not None:
            values.update(vals)
        return self.env['printing.tray'].create(values)

    def test_print_action_for_report_name_gets_report(self):
        """ It should get report by name """
        with mock.patch.object(self.Model, '_get_report_from_name') as mk:
            expect = 'test'
            self.Model.print_action_for_report_name(expect)
            mk.assert_called_once_with(
                expect
            )

    def test_print_action_for_report_name_returns_if_no_report(self):
        """ It should return empty dict when no matching report """
        with mock.patch.object(self.Model, '_get_report_from_name') as mk:
            expect = 'test'
            mk.return_value = False
            res = self.Model.print_action_for_report_name(expect)
            self.assertDictEqual(
                {}, res,
            )

    def test_print_action_for_report_name_returns_if_report(self):
        """ It should return correct serializable result for behaviour """
        with mock.patch.object(self.Model, '_get_report_from_name') as mk:
            res = self.Model.print_action_for_report_name('test')
            behaviour = mk().behaviour()
            expect = {
                'action': behaviour['action'],
                'printer_name': behaviour['printer'].name,
            }
            self.assertDictEqual(
                expect, res,
                'Expect %s, Got %s' % (expect, res),
            )

    def test_behaviour_default_values(self):
        """ It should return the default action and printer """
        report = self.Model.search([], limit=1)
        self.env.user.printing_action = False
        self.env.user.printing_printer_id = False
        report.property_printing_action_id = False
        report.printing_printer_id = False
        self.assertEqual(report.behaviour(), {
            'action': 'client',
            'printer': self.env['printing.printer'],
<<<<<<< HEAD
        })
=======
            'tray': False,
        },
        )
>>>>>>> b63eef04

    def test_behaviour_user_values(self):
        """ It should return the action and printer from user """
        report = self.Model.search([], limit=1)
        self.env.user.printing_action = 'client'
        self.env.user.printing_printer_id = self.new_printer()
        self.assertEqual(report.behaviour(), {
            'action': 'client',
            'printer': self.env.user.printing_printer_id,
<<<<<<< HEAD
        })
=======
            'tray': False,
        },
        )
>>>>>>> b63eef04

    def test_behaviour_report_values(self):
        """ It should return the action and printer from report """
        report = self.Model.search([], limit=1)
        self.env.user.printing_action = 'client'
        report.property_printing_action_id = self.new_action()
        report.printing_printer_id = self.new_printer()
        self.assertEqual(report.behaviour(), {
<<<<<<< HEAD
                'action': report.property_printing_action_id.action_type,
                'printer': report.printing_printer_id,
        })
=======
            'action': report.property_printing_action_id.action_type,
            'printer': report.printing_printer_id,
            'tray': False,
        },
        )
>>>>>>> b63eef04

    def test_behaviour_user_action(self):
        """ It should return the action and printer from user action"""
        report = self.Model.search([], limit=1)
        self.env.user.printing_action = 'client'
        report.property_printing_action_id.action_type = 'user_default'
        self.assertEqual(report.behaviour(), {
<<<<<<< HEAD
                'action': 'client',
                'printer': report.printing_printer_id,
        })
=======
            'action': 'client',
            'printer': report.printing_printer_id,
            'tray': False,
        },
        )
>>>>>>> b63eef04

    def test_behaviour_printing_action_on_wrong_user(self):
        """ It should return the action and printer ignoring printing action
        """
        report = self.Model.search([], limit=1)
        self.env.user.printing_action = 'client'
        printing_action = self.new_printing_action()
        printing_action.user_id = self.env['res.users'].search([
            ('id', '!=', self.env.user.id),
        ], limit=1)
        self.assertEqual(report.behaviour(), {
            'action': 'client',
            'printer': report.printing_printer_id,
<<<<<<< HEAD
        })
=======
            'tray': False,
        },
        )
>>>>>>> b63eef04

    def test_behaviour_printing_action_on_wrong_report(self):
        """ It should return the action and printer ignoring printing action
        """
        report = self.Model.search([], limit=1)
        self.env.user.printing_action = 'client'
        printing_action = self.new_printing_action()
        printing_action.user_id = self.env.user
        printing_action.report_id = self.env['ir.actions.report'].search([
            ('id', '!=', report.id),
        ], limit=1)
        self.assertEqual(report.behaviour(), {
            'action': 'client',
            'printer': report.printing_printer_id,
<<<<<<< HEAD
        })
=======
            'tray': False,
        },
        )
>>>>>>> b63eef04

    def test_behaviour_printing_action_with_no_printer(self):
        """ It should return the action from printing action and printer from other
        """
        report = self.Model.search([], limit=1)
        self.env.user.printing_action = 'client'
        printing_action = self.new_printing_action()
        printing_action.user_id = self.env.user
        printing_action.report_id = report
        self.assertEqual(report.behaviour(), {
<<<<<<< HEAD
                'action': printing_action.action,
                'printer': report.printing_printer_id,
        })
=======
            'action': printing_action.action,
            'printer': report.printing_printer_id,
            'tray': False,
        },
        )
>>>>>>> b63eef04

    def test_behaviour_printing_action_with_printer(self):
        """ It should return the action and printer from printing action """
        report = self.Model.search([], limit=1)
        self.env.user.printing_action = 'client'
        printing_action = self.new_printing_action()
        printing_action.user_id = self.env.user
        printing_action.printer_id = self.new_printer()
        self.assertEqual(report.behaviour(), {
            'action': printing_action.action,
            'printer': printing_action.printer_id,
<<<<<<< HEAD
        })
=======
            'tray': False,
        },
        )
>>>>>>> b63eef04

    def test_behaviour_printing_action_user_defaults(self):
        """ It should return the action and printer from user with printing action
        """
        report = self.Model.search([], limit=1)
        self.env.user.printing_action = 'client'
        printing_action = self.new_printing_action()
        printing_action.user_id = self.env.user
        printing_action.action = 'user_default'
        self.assertEqual(report.behaviour(), {
<<<<<<< HEAD
                'action': 'client',
                'printer': report.printing_printer_id,
=======
            'action': 'client',
            'printer': report.printing_printer_id,
            'tray': False,
        },
        )

    def test_print_tray_behaviour(self):
        """
        It should return the correct tray
        """
        report = self.env['ir.actions.report'].search([], limit=1)
        action = self.env['printing.report.xml.action'].create({
            'user_id': self.env.user.id,
            'report_id': report.id,
            'action': 'server',
>>>>>>> b63eef04
        })
        printer = self.new_printer()
        tray_vals = {
            'name': 'Tray',
            'system_name': 'Tray',
            'printer_id': printer.id,
        }
        user_tray = self.new_tray({'system_name': 'User tray'}, tray_vals)
        report_tray = self.new_tray({'system_name': 'Report tray'}, tray_vals)
        action_tray = self.new_tray({'system_name': 'Action tray'}, tray_vals)

        # No report passed
        self.env.user.printer_tray_id = False
        options = printer.print_options()
        self.assertFalse('InputSlot' in options)

        # No tray defined
        self.env.user.printer_tray_id = False
        report.printer_tray_id = False
        action.printer_tray_id = False
        options = report.behaviour()
        self.assertTrue('tray' in options)

        # Only user tray is defined
        self.env.user.printer_tray_id = user_tray
        report.printer_tray_id = False
        action.printer_tray_id = False
        self.assertEqual('User tray', report.behaviour()['tray'])

        # Only report tray is defined
        self.env.user.printer_tray_id = False
        report.printer_tray_id = report_tray
        action.printer_tray_id = False
        self.assertEqual('Report tray', report.behaviour()['tray'])

        # Only action tray is defined
        self.env.user.printer_tray_id = False
        report.printer_tray_id = False
        action.printer_tray_id = action_tray
        self.assertEqual('Action tray', report.behaviour()['tray'])

        # User and report tray defined
        self.env.user.printer_tray_id = user_tray
        report.printer_tray_id = report_tray
        action.printer_tray_id = False
        self.assertEqual('Report tray', report.behaviour()['tray'])

        # All trays are defined
        self.env.user.printer_tray_id = user_tray
        report.printer_tray_id = report_tray
        action.printer_tray_id = action_tray
        self.assertEqual('Action tray', report.behaviour()['tray'])

    def test_onchange_printer_tray_id_empty(self):
        action = self.env['ir.actions.report'].new(
            {'printer_tray_id': False})
        action.onchange_printing_printer_id()
        self.assertFalse(action.printer_tray_id)

    def test_onchange_printer_tray_id_not_empty(self):
        server = self.env['printing.server'].create({})
        printer = self.env['printing.printer'].create({
            'name': 'Printer',
            'server_id': server.id,
            'system_name': 'Sys Name',
            'default': True,
            'status': 'unknown',
            'status_message': 'Msg',
            'model': 'res.users',
            'location': 'Location',
            'uri': 'URI',
        })
        tray = self.env['printing.tray'].create({
            'name': 'Tray',
            'system_name': 'TrayName',
            'printer_id': printer.id,
        })

        action = self.env['ir.actions.report'].new(
            {'printer_tray_id': tray.id})
        self.assertEqual(action.printer_tray_id, tray)
        action.onchange_printing_printer_id()
        self.assertFalse(action.printer_tray_id)<|MERGE_RESOLUTION|>--- conflicted
+++ resolved
@@ -1,3 +1,4 @@
+# -*- coding: utf-8 -*-
 # Copyright 2016 LasLabs Inc.
 # Copyright 2016 SYLEAM
 # License AGPL-3.0 or later (http://www.gnu.org/licenses/agpl.html).
@@ -92,13 +93,9 @@
         self.assertEqual(report.behaviour(), {
             'action': 'client',
             'printer': self.env['printing.printer'],
-<<<<<<< HEAD
-        })
-=======
-            'tray': False,
-        },
-        )
->>>>>>> b63eef04
+            'tray': False,
+        },
+        )
 
     def test_behaviour_user_values(self):
         """ It should return the action and printer from user """
@@ -108,13 +105,9 @@
         self.assertEqual(report.behaviour(), {
             'action': 'client',
             'printer': self.env.user.printing_printer_id,
-<<<<<<< HEAD
-        })
-=======
-            'tray': False,
-        },
-        )
->>>>>>> b63eef04
+            'tray': False,
+        },
+        )
 
     def test_behaviour_report_values(self):
         """ It should return the action and printer from report """
@@ -123,17 +116,11 @@
         report.property_printing_action_id = self.new_action()
         report.printing_printer_id = self.new_printer()
         self.assertEqual(report.behaviour(), {
-<<<<<<< HEAD
-                'action': report.property_printing_action_id.action_type,
-                'printer': report.printing_printer_id,
-        })
-=======
             'action': report.property_printing_action_id.action_type,
             'printer': report.printing_printer_id,
             'tray': False,
         },
         )
->>>>>>> b63eef04
 
     def test_behaviour_user_action(self):
         """ It should return the action and printer from user action"""
@@ -141,17 +128,11 @@
         self.env.user.printing_action = 'client'
         report.property_printing_action_id.action_type = 'user_default'
         self.assertEqual(report.behaviour(), {
-<<<<<<< HEAD
-                'action': 'client',
-                'printer': report.printing_printer_id,
-        })
-=======
-            'action': 'client',
-            'printer': report.printing_printer_id,
-            'tray': False,
-        },
-        )
->>>>>>> b63eef04
+            'action': 'client',
+            'printer': report.printing_printer_id,
+            'tray': False,
+        },
+        )
 
     def test_behaviour_printing_action_on_wrong_user(self):
         """ It should return the action and printer ignoring printing action
@@ -165,13 +146,9 @@
         self.assertEqual(report.behaviour(), {
             'action': 'client',
             'printer': report.printing_printer_id,
-<<<<<<< HEAD
-        })
-=======
-            'tray': False,
-        },
-        )
->>>>>>> b63eef04
+            'tray': False,
+        },
+        )
 
     def test_behaviour_printing_action_on_wrong_report(self):
         """ It should return the action and printer ignoring printing action
@@ -186,13 +163,9 @@
         self.assertEqual(report.behaviour(), {
             'action': 'client',
             'printer': report.printing_printer_id,
-<<<<<<< HEAD
-        })
-=======
-            'tray': False,
-        },
-        )
->>>>>>> b63eef04
+            'tray': False,
+        },
+        )
 
     def test_behaviour_printing_action_with_no_printer(self):
         """ It should return the action from printing action and printer from other
@@ -203,17 +176,11 @@
         printing_action.user_id = self.env.user
         printing_action.report_id = report
         self.assertEqual(report.behaviour(), {
-<<<<<<< HEAD
-                'action': printing_action.action,
-                'printer': report.printing_printer_id,
-        })
-=======
             'action': printing_action.action,
             'printer': report.printing_printer_id,
             'tray': False,
         },
         )
->>>>>>> b63eef04
 
     def test_behaviour_printing_action_with_printer(self):
         """ It should return the action and printer from printing action """
@@ -225,13 +192,9 @@
         self.assertEqual(report.behaviour(), {
             'action': printing_action.action,
             'printer': printing_action.printer_id,
-<<<<<<< HEAD
-        })
-=======
-            'tray': False,
-        },
-        )
->>>>>>> b63eef04
+            'tray': False,
+        },
+        )
 
     def test_behaviour_printing_action_user_defaults(self):
         """ It should return the action and printer from user with printing action
@@ -242,10 +205,6 @@
         printing_action.user_id = self.env.user
         printing_action.action = 'user_default'
         self.assertEqual(report.behaviour(), {
-<<<<<<< HEAD
-                'action': 'client',
-                'printer': report.printing_printer_id,
-=======
             'action': 'client',
             'printer': report.printing_printer_id,
             'tray': False,
@@ -261,7 +220,6 @@
             'user_id': self.env.user.id,
             'report_id': report.id,
             'action': 'server',
->>>>>>> b63eef04
         })
         printer = self.new_printer()
         tray_vals = {

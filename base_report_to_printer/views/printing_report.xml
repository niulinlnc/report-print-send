<?xml version="1.0"?>
<odoo>

<<<<<<< HEAD
    <record model="ir.ui.view" id="printing_report_xml_action_view_form">
        <field name="name">printing.report.xml.action.form</field>
        <field name="model">printing.report.xml.action</field>
        <field name="arch" type="xml">
            <form string="Report Printing Actions">
                <group col="2">
                    <field name="user_id"/>
                    <field name="action"/>
                    <field name="printer_id" select="1"/>
                    <field name="printer_tray_id"/>
                </group>
            </form>
        </field>
    </record>
=======
  <record model="ir.ui.view" id="printing_report_xml_action_view_form">
    <field name="name">printing.report.xml.action.form</field>
    <field name="model">printing.report.xml.action</field>
    <field name="arch" type="xml">
      <form string="Report Printing Actions">
        <group col="2">
            <field name="user_id" options="{'no_create': True}"/>
            <field name="action"/>
            <field name="printer_id" options="{'no_create': True}"/>
        </group>
      </form>
    </field>
  </record>
  <record model="ir.ui.view" id="printing_report_xml_action_view_tree">
    <field name="name">printing.report.xml.action.tree</field>
    <field name="model">printing.report.xml.action</field>
    <field name="arch" type="xml">
      <tree string="Report Printing Actions" editable="bottom">
        <field name="user_id" options="{'no_create': True}"/>
        <field name="action" />
        <field name="printer_id" options="{'no_create': True}"/>
      </tree>
    </field>
  </record>
>>>>>>> 61cf3415

    <record model="ir.ui.view" id="printing_report_xml_action_view_tree">
        <field name="name">printing.report.xml.action.tree</field>
        <field name="model">printing.report.xml.action</field>
        <field name="arch" type="xml">
            <tree string="Report Printing Actions">
                <field name="user_id"/>
                <field name="action"/>
                <field name="printer_id"/>
                <field name="printer_tray_id"/>
            </tree>
        </field>
    </record>

    <!-- Add a shorcut to "Actions/Report" in the Printing menu -->
    <menuitem id="printing_report_xml_action_menu"
              sequence="30"
              parent="printing_menu"
              action="base.ir_action_report"/>

</odoo><|MERGE_RESOLUTION|>--- conflicted
+++ resolved
@@ -1,56 +1,28 @@
 <?xml version="1.0"?>
 <odoo>
 
-<<<<<<< HEAD
     <record model="ir.ui.view" id="printing_report_xml_action_view_form">
         <field name="name">printing.report.xml.action.form</field>
         <field name="model">printing.report.xml.action</field>
         <field name="arch" type="xml">
             <form string="Report Printing Actions">
                 <group col="2">
-                    <field name="user_id"/>
+                    <field name="user_id" options="{'no_create': True}"/>
                     <field name="action"/>
-                    <field name="printer_id" select="1"/>
+                    <field name="printer_id" options="{'no_create': True}"/>
                     <field name="printer_tray_id"/>
                 </group>
             </form>
         </field>
     </record>
-=======
-  <record model="ir.ui.view" id="printing_report_xml_action_view_form">
-    <field name="name">printing.report.xml.action.form</field>
-    <field name="model">printing.report.xml.action</field>
-    <field name="arch" type="xml">
-      <form string="Report Printing Actions">
-        <group col="2">
-            <field name="user_id" options="{'no_create': True}"/>
-            <field name="action"/>
-            <field name="printer_id" options="{'no_create': True}"/>
-        </group>
-      </form>
-    </field>
-  </record>
-  <record model="ir.ui.view" id="printing_report_xml_action_view_tree">
-    <field name="name">printing.report.xml.action.tree</field>
-    <field name="model">printing.report.xml.action</field>
-    <field name="arch" type="xml">
-      <tree string="Report Printing Actions" editable="bottom">
-        <field name="user_id" options="{'no_create': True}"/>
-        <field name="action" />
-        <field name="printer_id" options="{'no_create': True}"/>
-      </tree>
-    </field>
-  </record>
->>>>>>> 61cf3415
-
     <record model="ir.ui.view" id="printing_report_xml_action_view_tree">
         <field name="name">printing.report.xml.action.tree</field>
         <field name="model">printing.report.xml.action</field>
         <field name="arch" type="xml">
-            <tree string="Report Printing Actions">
-                <field name="user_id"/>
+            <tree string="Report Printing Actions" editable="bottom">
+                <field name="user_id" options="{'no_create': True}"/>
                 <field name="action"/>
-                <field name="printer_id"/>
+                <field name="printer_id" options="{'no_create': True}"/>
                 <field name="printer_tray_id"/>
             </tree>
         </field>

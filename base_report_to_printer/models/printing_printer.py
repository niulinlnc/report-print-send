# Copyright (c) 2007 Ferran Pegueroles <ferran@pegueroles.com>
# Copyright (c) 2009 Albert Cervera i Areny <albert@nan-tic.com>
# Copyright (C) 2011 Agile Business Group sagl (<http://www.agilebg.com>)
# Copyright (C) 2011 Domsense srl (<http://www.domsense.com>)
# Copyright (C) 2013-2014 Camptocamp (<http://www.camptocamp.com>)
# Copyright (C) 2016 SYLEAM (<http://www.syleam.fr>)
# License AGPL-3.0 or later (http://www.gnu.org/licenses/agpl).

import errno
import logging
import os
from tempfile import mkstemp

from odoo import models, fields, api


_logger = logging.getLogger(__name__)

try:
    import cups
except ImportError:
    _logger.debug('Cannot `import cups`.')


class PrintingPrinter(models.Model):
    """
    Printers
    """

    _name = 'printing.printer'
    _description = 'Printer'
    _order = 'name'

    name = fields.Char(required=True, index=True)
    server_id = fields.Many2one(
        comodel_name='printing.server', string='Server', required=True,
        help='Server used to access this printer.')
    job_ids = fields.One2many(
        comodel_name='printing.job', inverse_name='printer_id', string='Jobs',
        help='Jobs printed on this printer.')
    system_name = fields.Char(required=True, index=True)
    default = fields.Boolean(readonly=True)
    status = fields.Selection(
        selection=[
            ('unavailable', 'Unavailable'),
            ('printing', 'Printing'),
            ('unknown', 'Unknown'),
            ('available', 'Available'),
            ('error', 'Error'),
            ('server-error', 'Server Error'),
        ],
        required=True,
        readonly=True,
        default='unknown')
    status_message = fields.Char(readonly=True)
    model = fields.Char(readonly=True)
    location = fields.Char(readonly=True)
    uri = fields.Char(string='URI', readonly=True)
    tray_ids = fields.One2many(comodel_name='printing.tray',
                               inverse_name='printer_id',
                               string='Paper Sources')

    @api.multi
    def _prepare_update_from_cups(self, cups_connection, cups_printer):
        mapping = {
            3: 'available',
            4: 'printing',
            5: 'error'
        }
        vals = {
            'name': cups_printer['printer-info'],
            'model': cups_printer.get('printer-make-and-model', False),
            'location': cups_printer.get('printer-location', False),
            'uri': cups_printer.get('device-uri', False),
            'status': mapping.get(cups_printer.get(
                'printer-state'), 'unknown'),
            'status_message': cups_printer.get('printer-state-message', ''),
        }
        printer_uri = cups_printer['printer-uri-supported']
        printer_system_name = printer_uri[printer_uri.rfind('/') + 1:]
        ppd_info = cups_connection.getPPD3(printer_system_name)
        ppd_path = ppd_info[2]
        if not ppd_path:
            return vals

        ppd = cups.PPD(ppd_path)
        option = ppd.findOption('InputSlot')
        try:
            os.unlink(ppd_path)
        except OSError as err:
            # ENOENT means No such file or directory
            # The file has already been deleted, we can continue the update
            if err.errno != errno.ENOENT:
                raise
        if not option:
            return vals

        vals['tray_ids'] = []
        cups_trays = {
            tray_option['choice']: tray_option['text']
            for tray_option in option.choices
        }

        # Add new trays
        vals['tray_ids'].extend([
            (0, 0, {'name': text, 'system_name': choice})
            for choice, text in cups_trays.items()
            if choice not in self.tray_ids.mapped('system_name')
        ])

        # Remove deleted trays
        vals['tray_ids'].extend([
            (2, tray.id)
            for tray in self.tray_ids.filtered(
                lambda record: record.system_name not in cups_trays.keys())
        ])
        return vals

    @api.multi
<<<<<<< HEAD
    def print_options(self, report=None, format=None, copies=1):
        """ Hook to set print options """
        options = {}
        if format == 'raw':
            options['raw'] = 'True'
        if copies > 1:
            options['copies'] = str(copies)
        if report is not None:
            printing_act_obj = self.env['printing.report.xml.action']
            if report.printer_tray_id:
                tray = report.printer_tray_id
            else:
                # Retrieve user default values
                tray = self.env.user.printer_tray_id

            # Retrieve report-user specific values
            action = printing_act_obj.search([
                ('report_id', '=', report.id),
                ('user_id', '=', self.env.uid),
                ('action', '!=', 'user_default'),
            ], limit=1)
            if action.printer_tray_id:
                tray = action.printer_tray_id

            if tray:
                options['InputSlot'] = str(tray.system_name)
        return options

    @api.multi
    def print_document(self, report, content, format, copies=1):
=======
    def print_document(self, report, content, **print_opts):
>>>>>>> b63eef04
        """ Print a file

        Format could be pdf, qweb-pdf, raw, ...

        """
        self.ensure_one()
        fd, file_name = mkstemp()
        try:
            os.write(fd, content)
        finally:
            os.close(fd)

        return self.print_file(
            file_name, report=report, **print_opts)

    @staticmethod
    def _set_option_doc_format(report, value):
        return {'raw': 'True'} if value == 'raw' else {}

    # Backwards compatibility of builtin used as kwarg
    _set_option_format = _set_option_doc_format

    @api.multi
    def _set_option_tray(self, report, value):
        """Note we use self here as some older PPD use tray
        rather than InputSlot so we may need to query printer in override"""
        return {'InputSlot': str(value)} if value else {}

    @staticmethod
    def _set_option_noop(report, value):
        return {}

    _set_option_action = _set_option_noop
    _set_option_printer = _set_option_noop

    @api.multi
    def print_options(self, report=None, **print_opts):
        options = {}
        if not report:
            return options

        for option, value in print_opts.items():
            try:
                options.update(getattr(
                    self, '_set_option_%s' % option)(report, value))
            except AttributeError:
                options[option] = str(value)
        return options

    @api.multi
    def print_file(self, file_name, report=None, **print_opts):
        """ Print a file """
        self.ensure_one()
        connection = self.server_id._open_connection(raise_on_error=True)
        options = self.print_options(report=report, **print_opts)

        _logger.debug(
            'Sending job to CUPS printer %s on %s'
            % (self.system_name, self.server_id.address))
        connection.printFile(self.system_name,
                             file_name,
                             file_name,
                             options=options)
        _logger.info("Printing job: '%s' on %s" % (
            file_name,
            self.server_id.address,
        ))
        return True

    @api.multi
    def set_default(self):
        if not self:
            return
        self.ensure_one()
        default_printers = self.search([('default', '=', True)])
        default_printers.unset_default()
        self.write({'default': True})
        return True

    @api.multi
    def unset_default(self):
        self.write({'default': False})
        return True

    @api.multi
    def get_default(self):
        return self.search([('default', '=', True)], limit=1)

    @api.multi
    def action_cancel_all_jobs(self):
        self.ensure_one()
        return self.cancel_all_jobs()

    @api.multi
    def cancel_all_jobs(self, purge_jobs=False):
        for printer in self:
            connection = printer.server_id._open_connection()
            connection.cancelAllJobs(
                name=printer.system_name, purge_jobs=purge_jobs)

        # Update jobs' states into Odoo
        self.mapped('server_id').update_jobs(which='completed')

        return True

    @api.multi
    def enable(self):
        for printer in self:
            connection = printer.server_id._open_connection()
            connection.enablePrinter(printer.system_name)

        # Update printers' stats into Odoo
        self.mapped('server_id').update_printers()

        return True

    @api.multi
    def disable(self):
        for printer in self:
            connection = printer.server_id._open_connection()
            connection.disablePrinter(printer.system_name)

        # Update printers' stats into Odoo
        self.mapped('server_id').update_printers()

        return True<|MERGE_RESOLUTION|>--- conflicted
+++ resolved
@@ -1,3 +1,4 @@
+# -*- coding: utf-8 -*-
 # Copyright (c) 2007 Ferran Pegueroles <ferran@pegueroles.com>
 # Copyright (c) 2009 Albert Cervera i Areny <albert@nan-tic.com>
 # Copyright (C) 2011 Agile Business Group sagl (<http://www.agilebg.com>)
@@ -117,40 +118,7 @@
         return vals
 
     @api.multi
-<<<<<<< HEAD
-    def print_options(self, report=None, format=None, copies=1):
-        """ Hook to set print options """
-        options = {}
-        if format == 'raw':
-            options['raw'] = 'True'
-        if copies > 1:
-            options['copies'] = str(copies)
-        if report is not None:
-            printing_act_obj = self.env['printing.report.xml.action']
-            if report.printer_tray_id:
-                tray = report.printer_tray_id
-            else:
-                # Retrieve user default values
-                tray = self.env.user.printer_tray_id
-
-            # Retrieve report-user specific values
-            action = printing_act_obj.search([
-                ('report_id', '=', report.id),
-                ('user_id', '=', self.env.uid),
-                ('action', '!=', 'user_default'),
-            ], limit=1)
-            if action.printer_tray_id:
-                tray = action.printer_tray_id
-
-            if tray:
-                options['InputSlot'] = str(tray.system_name)
-        return options
-
-    @api.multi
-    def print_document(self, report, content, format, copies=1):
-=======
     def print_document(self, report, content, **print_opts):
->>>>>>> b63eef04
         """ Print a file
 
         Format could be pdf, qweb-pdf, raw, ...

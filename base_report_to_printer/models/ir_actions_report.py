# Copyright (c) 2007 Ferran Pegueroles <ferran@pegueroles.com>
# Copyright (c) 2009 Albert Cervera i Areny <albert@nan-tic.com>
# Copyright (C) 2011 Agile Business Group sagl (<http://www.agilebg.com>)
# Copyright (C) 2011 Domsense srl (<http://www.domsense.com>)
# Copyright (C) 2013-2014 Camptocamp (<http://www.camptocamp.com>)
# License AGPL-3.0 or later (http://www.gnu.org/licenses/agpl).

from odoo import api, exceptions, fields, models, _


class IrActionsReport(models.Model):
    _inherit = 'ir.actions.report'

    property_printing_action_id = fields.Many2one(
        comodel_name='printing.action',
        string='Default Behaviour',
        company_dependent=True,
    )
    printing_printer_id = fields.Many2one(
        comodel_name='printing.printer',
        string='Default Printer'
    )
    printer_tray_id = fields.Many2one(
        comodel_name='printing.tray',
        string='Paper Source',
        domain="[('printer_id', '=', printing_printer_id)]",
    )
    printing_action_ids = fields.One2many(
        comodel_name='printing.report.xml.action',
        inverse_name='report_id',
        string='Actions',
        help='This field allows configuring action and printer on a per '
             'user basis'
    )

    @api.onchange('printing_printer_id')
    def onchange_printing_printer_id(self):
        """ Reset the tray when the printer is changed """
        self.printer_tray_id = False

    @api.model
    def print_action_for_report_name(self, report_name):
        """ Returns if the action is a direct print or pdf

        Called from js
        """
        report = self._get_report_from_name(report_name)
        if not report:
            return {}
        result = report.behaviour()
        serializable_result = {
            'action': result['action'],
            'printer_name': result['printer'].name,
        }
        return serializable_result

    @api.multi
<<<<<<< HEAD
    def behaviour(self):
        self.ensure_one()
=======
    def _get_user_default_print_behaviour(self):
>>>>>>> b63eef04
        printer_obj = self.env['printing.printer']
        user = self.env.user
        return dict(
            action=user.printing_action or 'client',
            printer=user.printing_printer_id or printer_obj.get_default(),
            tray=str(user.printer_tray_id.system_name) if
            user.printer_tray_id else False
        )

    @api.multi
    def _get_report_default_print_behaviour(self):
        result = {}
        report_action = self.property_printing_action_id
        if report_action and report_action.action_type != 'user_default':
            result['action'] = report_action.action_type
        if self.printing_printer_id:
            result['printer'] = self.printing_printer_id
        if self.printer_tray_id:
            result['tray'] = self.printer_tray_id.system_name
        return result

    @api.multi
    def behaviour(self):
        self.ensure_one()
        printing_act_obj = self.env['printing.report.xml.action']
<<<<<<< HEAD
        # Retrieve user defaults or system defaults
        user = self.env.user
        action = user.printing_action or 'client'
        printer = user.printing_printer_id or printer_obj.get_default()

        # Retrieve report default values
        report_action = self.property_printing_action_id
        if report_action and report_action.action_type != 'user_default':
            action = report_action.action_type
        if self.printing_printer_id:
            printer = self.printing_printer_id
=======

        result = self._get_user_default_print_behaviour()
        result.update(self._get_report_default_print_behaviour())
>>>>>>> b63eef04

        # Retrieve report-user specific values
        print_action = printing_act_obj.search([
            ('report_id', '=', self.id),
            ('user_id', '=', self.env.uid),
            ('action', '!=', 'user_default'),
        ], limit=1)
        if print_action:
<<<<<<< HEAD
            user_action = print_action.behaviour()
            action = user_action['action']
            if user_action['printer']:
                printer = user_action['printer']

        return {'action': action, 'printer': printer}
=======
            # For some reason design takes report defaults over
            # False action entries so we must allow for that here
            result.update({k: v for k, v in
                          print_action.behaviour().items() if v})
        return result
>>>>>>> b63eef04

    @api.multi
    def print_document(self, record_ids, data=None):
        """ Print a document, do not return the document file """
        document, doc_format = self.with_context(
            must_skip_send_to_printer=True).render_qweb_pdf(
                record_ids, data=data)
        behaviour = self.behaviour()
<<<<<<< HEAD
        printer = behaviour['printer']
=======
        printer = behaviour.pop('printer', None)

>>>>>>> b63eef04
        if not printer:
            raise exceptions.Warning(
                _('No printer configured to print this report.')
            )
        # TODO should we use doc_format instead of report_type
        return printer.print_document(self, document,
                                      doc_format=self.report_type,
                                      **behaviour)

    @api.multi
    def _can_print_report(self, behaviour, printer, document):
        """Predicate that decide if report can be sent to printer

        If you want to prevent `render_qweb_pdf` to send report you can set
        the `must_skip_send_to_printer` key to True in the context
        """
        if self.env.context.get('must_skip_send_to_printer'):
            return False
        if behaviour['action'] == 'server' and printer and document:
            return True
        return False

    @api.model
    def render_qweb_pdf(self, docids, data=None):
        """ Generate a PDF and returns it.

        If the action configured on the report is server, it prints the
        generated document as well.
        """
        document, doc_format = super(IrActionsReport, self).render_qweb_pdf(
            docids, data=data)

        behaviour = self.behaviour()
<<<<<<< HEAD
        printer = behaviour['printer']
=======
        printer = behaviour.pop('printer', None)
>>>>>>> b63eef04
        can_print_report = self._can_print_report(behaviour, printer, document)

        if can_print_report:
            printer.print_document(self, document, doc_format=self.report_type,
                                   **behaviour)

        return document, doc_format<|MERGE_RESOLUTION|>--- conflicted
+++ resolved
@@ -1,3 +1,4 @@
+# -*- coding: utf-8 -*-
 # Copyright (c) 2007 Ferran Pegueroles <ferran@pegueroles.com>
 # Copyright (c) 2009 Albert Cervera i Areny <albert@nan-tic.com>
 # Copyright (C) 2011 Agile Business Group sagl (<http://www.agilebg.com>)
@@ -55,12 +56,7 @@
         return serializable_result
 
     @api.multi
-<<<<<<< HEAD
-    def behaviour(self):
-        self.ensure_one()
-=======
     def _get_user_default_print_behaviour(self):
->>>>>>> b63eef04
         printer_obj = self.env['printing.printer']
         user = self.env.user
         return dict(
@@ -86,23 +82,9 @@
     def behaviour(self):
         self.ensure_one()
         printing_act_obj = self.env['printing.report.xml.action']
-<<<<<<< HEAD
-        # Retrieve user defaults or system defaults
-        user = self.env.user
-        action = user.printing_action or 'client'
-        printer = user.printing_printer_id or printer_obj.get_default()
-
-        # Retrieve report default values
-        report_action = self.property_printing_action_id
-        if report_action and report_action.action_type != 'user_default':
-            action = report_action.action_type
-        if self.printing_printer_id:
-            printer = self.printing_printer_id
-=======
 
         result = self._get_user_default_print_behaviour()
         result.update(self._get_report_default_print_behaviour())
->>>>>>> b63eef04
 
         # Retrieve report-user specific values
         print_action = printing_act_obj.search([
@@ -111,20 +93,11 @@
             ('action', '!=', 'user_default'),
         ], limit=1)
         if print_action:
-<<<<<<< HEAD
-            user_action = print_action.behaviour()
-            action = user_action['action']
-            if user_action['printer']:
-                printer = user_action['printer']
-
-        return {'action': action, 'printer': printer}
-=======
             # For some reason design takes report defaults over
             # False action entries so we must allow for that here
             result.update({k: v for k, v in
                           print_action.behaviour().items() if v})
         return result
->>>>>>> b63eef04
 
     @api.multi
     def print_document(self, record_ids, data=None):
@@ -133,12 +106,8 @@
             must_skip_send_to_printer=True).render_qweb_pdf(
                 record_ids, data=data)
         behaviour = self.behaviour()
-<<<<<<< HEAD
-        printer = behaviour['printer']
-=======
         printer = behaviour.pop('printer', None)
 
->>>>>>> b63eef04
         if not printer:
             raise exceptions.Warning(
                 _('No printer configured to print this report.')
@@ -172,11 +141,7 @@
             docids, data=data)
 
         behaviour = self.behaviour()
-<<<<<<< HEAD
-        printer = behaviour['printer']
-=======
         printer = behaviour.pop('printer', None)
->>>>>>> b63eef04
         can_print_report = self._can_print_report(behaviour, printer, document)
 
         if can_print_report:

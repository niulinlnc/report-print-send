--- conflicted
+++ resolved
@@ -196,188 +196,4 @@
         'type': fields.selection(_available_action_types, 'Type', required=True),
         }
 
-<<<<<<< HEAD
-#
-# Users
-#
-
-class res_users(orm.Model):
-    _name = "res.users"
-    _inherit = "res.users"
-
-    def _user_available_action_types(self, cr, uid, context=None):
-        if context is None:
-            context={}
-        return [x for x in _available_action_types(self, cr, uid, context) if x[0] != 'user_default']
-
-    _columns = {
-        'printing_action': fields.selection(_user_available_action_types, 'Printing Action'),
-        'printing_printer_id': fields.many2one('printing.printer', 'Default Printer'),
-        }
-
-#
-# Reports
-#
-
-class report_xml(orm.Model):
-
-
-    def set_print_options(self, cr, uid, report_id, format, context=None):
-        """
-        Hook to set print options
-        """
-        options = {}
-        if format == 'raw':
-            options['raw'] = True
-        return options
-
-    def print_direct(self, cr, uid, report_id, result, format, printer, context=None):
-        user_obj = self.pool.get('res.users')
-        fd, file_name = mkstemp()
-        try:
-            os.write(fd, base64.decodestring(result))
-        finally:
-            os.close(fd)
-        printer_system_name = ''
-        if printer:
-            if isinstance(printer, (basestring)):
-                printer_system_name = printer
-            else:
-                printer_system_name = printer.system_name
-            connection = cups.Connection()
-
-            options = self.set_print_options(cr, uid, report_id, format, context=context)
-
-            connection.printFile(printer_system_name, file_name, file_name, options=options)
-            logger = logging.getLogger('base_report_to_printer')
-            logger.info("Printing job : '%s'" % file_name)
-        return True
-
-    _inherit = 'ir.actions.report.xml'
-    _columns = {
-        'property_printing_action': fields.property(
-            #'ir.actions.report.xml',
-            'printing.action',
-            type='many2one',
-            relation='printing.action',
-            string='Action',
-            view_load=True,
-            method=True,
-            ),
-        'printing_printer_id': fields.many2one('printing.printer', 'Printer'),
-        'printing_action_ids': fields.one2many('printing.report.xml.action', 'report_id', 'Actions', help='This field allows configuring action and printer on a per user basis'),
-        }
-
-    def behaviour(self, cr, uid, ids, context=None):
-        result = {}
-        printer_obj = self.pool.get('printing.printer')
-        printing_act_obj = self.pool.get('printing.report.xml.action')
-        # Set hardcoded default action
-        default_action = 'client'
-        # Retrieve system wide printer
-        default_printer = printer_obj.get_default(cr, uid, context=context)
-        if default_printer:
-            default_printer = printer_obj.browse(cr, uid, default_printer, context=context)
-
-
-        # Retrieve user default values
-        user = self.pool.get('res.users').browse(cr, uid, context)
-        if user.printing_action:
-            default_action = user.printing_action
-        if user.printing_printer_id:
-            default_printer = user.printing_printer_id
-
-        for report in self.browse(cr, uid, ids, context):
-            action = default_action
-            printer = default_printer
-
-            # Retrieve report default values
-            if report.property_printing_action and report.property_printing_action.type != 'user_default':
-                action = report.property_printing_action.type
-            if report.printing_printer_id:
-                printer = report.printing_printer_id
-
-            # Retrieve report-user specific values
-            act_ids = printing_act_obj.search(cr, uid,
-                    [('report_id', '=', report.id),
-                     ('user_id', '=', uid),
-                     ('action', '!=', 'user_default')], context=context)
-            if act_ids:
-                user_action = printing_act_obj.behaviour(cr, uid, act_ids[0], context=context)
-                action = user_action['action']
-                if user_action['printer']:
-                    printer = user_action['printer']
-
-            result[report.id] = {
-                'action': action,
-                'printer': printer,
-                }
-        return result
-
-
-class report_xml_action(orm.Model):
-    _name = 'printing.report.xml.action'
-    _description = 'Report Printing Actions'
-    _columns = {
-        'report_id': fields.many2one('ir.actions.report.xml', 'Report', required=True, ondelete='cascade'),
-        'user_id': fields.many2one('res.users', 'User', required=True, ondelete='cascade'),
-        'action': fields.selection(_available_action_types, 'Action', required=True),
-        'printer_id': fields.many2one('printing.printer', 'Printer'),
-        }
-
-
-    def behaviour(self, cr, uid, act_id, context=None):
-        result = {}
-        if not act_id:
-            return False
-        action = self.browse(cr, uid, act_id, context=context)
-        return {
-            'action': action.action,
-            'printer': action.printer_id,
-            }
-
-class virtual_report_spool(base_calendar.virtual_report_spool):
-
-    def exp_report(self, db, uid, object, ids, datas=None, context=None):
-        res = super(virtual_report_spool, self).exp_report(db, uid, object, ids, datas, context)
-        self._reports[res]['report_name'] = object
-        return res
-
-    def exp_report_get(self, db, uid, report_id):
-
-        cr = pooler.get_db(db).cursor()
-        try:
-            pool = pooler.get_pool(cr.dbname)
-            # First of all load report defaults: name, action and printer
-            report_obj = pool.get('ir.actions.report.xml')
-            report = report_obj.search(cr,uid,[('report_name','=',self._reports[report_id]['report_name'])])
-            if report:
-                report = report_obj.browse(cr,uid,report[0])
-                name = report.name
-                data = report.behaviour()[report.id]
-                action = data['action']
-                printer = data['printer']
-                if action != 'client':
-                    if (self._reports and self._reports.get(report_id, False) and self._reports[report_id].get('result', False)
-                        and self._reports[report_id].get('format', False)):
-                        report_obj.print_direct(cr, uid, report.id, base64.encodestring(self._reports[report_id]['result']),
-                            self._reports[report_id]['format'], printer)
-                        # XXX "Warning" removed as it breaks the workflow
-                        # it would be interesting to have a dialog box to confirm if we really want to print
-                        # in this case it must be with a by pass parameter to allow massive impression
-                        #raise osv.except_osv(_('Printing...'), _('Document sent to printer %s') % (printer,))
-
-        except:
-            cr.rollback()
-            raise
-        finally:
-            cr.close()
-
-        res = super(virtual_report_spool, self).exp_report_get(db, uid, report_id)
-        return res
-
-virtual_report_spool()
-
-=======
->>>>>>> d4df6354
 # vim:expandtab:smartindent:tabstop=4:softtabstop=4:shiftwidth=4: